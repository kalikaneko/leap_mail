--- conflicted
+++ resolved
@@ -28,14 +28,6 @@
 
 from pkg import utils
 
-<<<<<<< HEAD
-
-requirements = [
-    "leap.soledad.client>=0.3.0",
-    "leap.common>=0.2.3-dev",
-    "leap.keymanager>=0.2.0",
-    "twisted",
-=======
 trove_classifiers = [
     'Development Status :: 4 - Beta',
     'Framework :: Twisted',
@@ -52,7 +44,6 @@
     'Topic :: Internet',
     'Topic :: Security :: Cryptography',
     'Topic :: Software Development :: Libraries',
->>>>>>> 3f6fe9e4
 ]
 
 # XXX add ref to docs
