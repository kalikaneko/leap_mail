--- conflicted
+++ resolved
@@ -1,13 +1,3 @@
 zope.interface
-<<<<<<< HEAD
-leap.soledad.client>=0.5.0
-leap.common>=0.3.7
-leap.keymanager>=0.3.8
-#twisted  # removed for debian package
 zope.proxy
-enum34
-=======
-twisted  # >= 12.0.3 ??
-zope.proxy
-service-identity
->>>>>>> 43c920f3
+service-identity