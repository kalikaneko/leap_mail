<<<<<<< HEAD
0.3.11 Jan 05, 2015:
  o Port `enum` to `enum34` (Closes #6601)
=======
0.4.0rc2 Aug 26, 2015:
  o Fix nested multipart rendering. Closes: #7244
  o Bugfix: fix keyerror when inserting msg on pending_inserts dict.
  o Bugfix: Return the first cdoc if no body found
  o Feature: add very basic support for message sequence numbers.
  o Lots of style fixes and tests updates.
  o Bugfix: fixed syntax error in models.py.

0.4.0rc1 Jul 10, 2015:
  o Parse OpenPGP header and import keys from it. Closes: #3879.
  o Don't add any footer to the emails. Closes: #4692.
  o Adapt to new events api on leap.common. Related to #5359.
  o Discover public keys via attachment. Closes: #5937.
  o Creates a OutgoingMail class that has the logic for encrypting, signing and
    sending messages. Factors that logic out of EncryptedMessage so it can be
    used by other clients. Closes: #6357.
  o Refactor email fetching outside IMAP to it's own independient IncomingMail
    class. Closes: #6361.
  o Port `enum` to `enum34`. Closes #6601.
  o Add public key as attachment. Closes: #6617.
  o Add listener for each email added to inbox in IncomingMail. Closes: #6742.
  o Ability to reindex local UIDs after a soledad sync. Closes: #6996.
  o Update SMTP gateway docs. Closes #7169.
  o Send a BYE command to all open connections, so that the MUA is notified
    when the server is shutted down.
>>>>>>> 43c920f3

0.3.10 Sept 26, 2014:
  o MessageCollection iterator now creates the LeapMessage with the
    collection reference, so setFlags will work properly.
  o account#addMailbox can't allow empty mailbox names since it makes
    it impossible to create it later (mailbox#__init__ will throw an
    error), which makes it impossible to getMailbox or even delete it.

0.3.9 Apr 4, 2014:
  o Footer url shouldn't end in period. Closes #4791.
  o Handle non-ascii headers. Closes #5021.
  o Soledad writer consumes messages eagerly. Fixes failing
    tests. Closes #4715.
  o Convert unicode to str when raising exceptions in IMAP server.
    Fixes #4830.
  o Remove conversion of IMAP folder names to string. This makes the
    IMAP server use twisted's transparent 7bit conversion. Fixes
    #4830.
  o Add a flag to be able to reset the session. Closes #4925.
  o Check for none in payload detection. Closes #4933.
  o Check for flags doc uniqueness before adding a message. Avoids
    duplicates of a single message in the same mailbox while copying
    or moving. Closes #4949.
  o Correctly process attachments when signing. Fixes #5014.
  o Fix bug in which destination folder sometimes was not showing
    messages after copy/append. Closes #5167.
  o Fix unread notifications to client UI. Only INBOX is
    notified. Closes #5177.
  o Fix bug in which deleted folder wouldn't show its messages
    inside. Closes #5179.
  o Keep processing after a decryption error. Closes #5307.
  o Enqueue unsetting of recent flag. this was holding the new mails
    from being displayed soonish.
  o Properly parse emails crafted by Mail.app. Fixes #5013.
  o Restrict adding outgoing footer to text/plain messages.
  o Sanity check on last_uid setter. Avoids incomplete fetches.
  o Stop providing hostname for helo in smtp gateway. Fixes #4335.
  o Only try to fetch keys for multipart signed or encrypted emails.
    Fixes #4671.
  o Add a flag for offline mode in imap. Related to #4943.
  o Flush IMAP data to disk when stopping. Closes #5095.
  o Signal the client when auth token is invalid for syncing Soledad.
    Fixes #5191.
  o Ability to support SEARCH Commands, limited to HEADER Message-ID.
    This is a quick workaround for avoiding duplicate saves in Drafts
    Folder. Closes #4209.
  o Use a memory store as write-buffer and read-cache.
  o Implement IMAP4 non-synchronizing literals (rfc2088), so APPENDs
    can be made in a single round-trip. Closes #5190.
  o Defer costly operations to a pool of threads.
  o Split the internal representation of messages into three distinct
    documents: 1) Flags 2) Headers 3) Content.
  o Make use of the Twisted MIME interface.
  o Add deduplication ability to the save operation, for body and
    attachments.
  o Add IMessageCopier interface to mailbox implementation, so bulk
    moves are costless. Closes #4654.
  o Makes efficient use of indexes and count method. Closes #4616.
  o Handle correctly unicode characters in emails. Closes #4838.

0.3.8 Dec 6, 2013:
  o Fail gracefully when failing to decrypt incoming messages. Closes
    #4589.
  o Fix a bug when adding a message with empty flags. Closes #4496
  o Allow to iterate in an empty mailbox during fetch. Closes #4603
  o Add 'signencrypt' preference to OpenPGP header on outgoing
    email. Closes #3878.
  o Add a header to incoming emails that reflects if a valid signature
    was found when decrypting. Closes #4354.
  o Add a footer to outgoing email pointing to the address where
    sender keys can be fetched. Closes #4526.
  o Serialize Soledad Writes for new messages. Fixes segmentation
    fault when sqlcipher was been concurrently accessed from many
    threads. Closes #4606
  o Set remote mail polling time to 60 seconds. Closes #4499

0.3.7 Nov 15, 2013:
  o Uses deferToThread for sendMail. Closes #3937
  o Update pkey to allow multiple accounts. Solves: #4394
  o Change SMTP service name from "relay" to "gateway". Closes #4416.
  o Identify ourselves with a fqdn, always. Closes: #4441
  o Remove 'multipart/encrypted' header after decrypting incoming
    mail. Closes #4454.
  o Fix several bugs with imap mailbox getUIDNext and notifiers that
    were breaking the mail indexing after message deletion. This
    solves also the perceived mismatch between the number of unread
    mails reported by bitmask_client and the number reported by
    MUAs. Closes: #4461
  o Check username in authentications. Closes: #4299
  o Reject senders that aren't the user that is currently logged
    in. Fixes #3952.
  o Prevent already encrypted outgoing messages from being encrypted
    again. Closes #4324.
  o Correctly handle email headers when gatewaying messages. Also add
    OpenPGP header. Closes #4322 and #4447.

0.3.6 Nov 1, 2013:
  o Add support for non-ascii characters in emails. Closes #4000.
  o Default to UTF-8 when there is no charset parsed from the mail
    contents.
  o Refactor get_email_charset to leap.common.
  o Return the necessary references (factory, port) from IMAP4 launch
    in order to be able to properly stop it. Related to #4199.
  o Notify MUA of new mail, using IDLE as advertised. Closes: #3671
  o Use TLS wrapper mode instead of STARTTLS. Closes #3637.

0.3.5 Oct 18, 2013:
  o Do not log mail doc contents.
  o Comply with RFC 3156. Closes #4029.

0.3.4 Oct 4, 2013:
  o Improve charset handling when exposing mails to the mail
    client. Related to #3660.
  o Return Twisted's smtp Port object to be able to stop listening to
    it whenever we want. Related to #3873.

0.3.3 Sep 20, 2013:
  o Remove cleartext mail from logs. Closes: #3877.

0.3.2 Sep 6, 2013:
  o Make mail services bind to 127.0.0.1. Closes: #3627.
  o Signal unread message to UI when message is saved locally. Closes:
    #3654.
  o Signal unread to UI when flag in message change. Closes: #3662.
  o Use dirspec instead of plain xdg. Closes #3574.
  o SMTP service invocation returns factory instance.

0.3.1 Aug 23, 2013:
  o Avoid logging dummy password on imap server. Closes: #3416
  o Do not fail while processing an empty mail, just skip it. Fixes
    #3457.
  o Notify of unread email explicitly every time the mailbox is
    sync'ed.
  o Fix signals to emit only string in the contents instead of bool or
    int values.
  o Improve unseen filter of email.
  o Make default imap fetch period 5 minutes. Client can config it via
    environment variable for debug. Closes: #3409
  o Refactor imap fetch code for better defer handling. Closes: #3423
  o Emit signals to notify UI for SMTP relay events. Closes #3464.
  o Add events for notifications about imap activity. Closes: #3480
  o Update to new soledad package scheme (common, client and
    server). Closes #3487.
  o Improve packaging: add versioneer, parse_requirements,
    classifiers.

0.3.0 Aug 9, 2013:
  o Add dependency for leap.keymanager.
  o User 1984 default port for imap.
  o Add client certificate authentication. Closes #3376.
  o SMTP relay signs outgoing messages.<|MERGE_RESOLUTION|>--- conflicted
+++ resolved
@@ -1,7 +1,3 @@
-<<<<<<< HEAD
-0.3.11 Jan 05, 2015:
-  o Port `enum` to `enum34` (Closes #6601)
-=======
 0.4.0rc2 Aug 26, 2015:
   o Fix nested multipart rendering. Closes: #7244
   o Bugfix: fix keyerror when inserting msg on pending_inserts dict.
@@ -27,7 +23,9 @@
   o Update SMTP gateway docs. Closes #7169.
   o Send a BYE command to all open connections, so that the MUA is notified
     when the server is shutted down.
->>>>>>> 43c920f3
+
+0.3.11 Jan 05, 2015:
+  o Port `enum` to `enum34` (Closes #6601)
 
 0.3.10 Sept 26, 2014:
   o MessageCollection iterator now creates the LeapMessage with the
