# -*- coding: utf-8 -*-
# fetch.py
# Copyright (C) 2013 LEAP
#
# This program is free software: you can redistribute it and/or modify
# it under the terms of the GNU General Public License as published by
# the Free Software Foundation, either version 3 of the License, or
# (at your option) any later version.
#
# This program is distributed in the hope that it will be useful,
# but WITHOUT ANY WARRANTY; without even the implied warranty of
# MERCHANTABILITY or FITNESS FOR A PARTICULAR PURPOSE.  See the
# GNU General Public License for more details.
#
# You should have received a copy of the GNU General Public License
# along with this program.  If not, see <http://www.gnu.org/licenses/>.
"""
Incoming mail fetcher.
"""
import logging
import json
import ssl
import time

from twisted.python import log
from twisted.internet import defer
from twisted.internet.task import LoopingCall
from twisted.internet.threads import deferToThread

from leap.common import events as leap_events
from leap.common.check import leap_assert, leap_assert_type
from leap.soledad.client import Soledad
from leap.soledad.common.crypto import ENC_SCHEME_KEY, ENC_JSON_KEY

from leap.common.events.events_pb2 import IMAP_FETCHED_INCOMING
from leap.common.events.events_pb2 import IMAP_MSG_PROCESSING
from leap.common.events.events_pb2 import IMAP_MSG_DECRYPTED
from leap.common.events.events_pb2 import IMAP_MSG_SAVED_LOCALLY
from leap.common.events.events_pb2 import IMAP_MSG_DELETED_INCOMING
from leap.common.events.events_pb2 import IMAP_UNREAD_MAIL


logger = logging.getLogger(__name__)


class LeapIncomingMail(object):
    """
    Fetches mail from the incoming queue.
    """

    RECENT_FLAG = "\\Recent"

    INCOMING_KEY = "incoming"
    CONTENT_KEY = "content"

    def __init__(self, keymanager, soledad, imap_account,
                 check_period):

        """
        Initialize LeapIMAP.

        :param keymanager: a keymanager instance
        :type keymanager: keymanager.KeyManager

        :param soledad: a soledad instance
        :type soledad: Soledad

        :param imap_account: the account to fetch periodically
        :type imap_account: SoledadBackedAccount

        :param check_period: the period to fetch new mail, in seconds.
        :type check_period: int
        """

        leap_assert(keymanager, "need a keymanager to initialize")
        leap_assert_type(soledad, Soledad)
        leap_assert(check_period, "need a period to check incoming mail")
        leap_assert_type(check_period, int)

        self._keymanager = keymanager
        self._soledad = soledad
        self.imapAccount = imap_account
        self._inbox = self.imapAccount.getMailbox('inbox')

        self._pkey = self._keymanager.get_all_keys_in_local_db(
            private=True).pop()
        self._loop = None
        self._check_period = check_period

        self._create_soledad_indexes()

    def _create_soledad_indexes(self):
        """
        Create needed indexes on soledad.
        """
        self._soledad.create_index("just-mail", "incoming")

    def fetch(self):
        """
        Fetch incoming mail, to be called periodically.

        Calls a deferred that will execute the fetch callback
        in a separate thread
        """
        logger.debug('fetching mail...')
        d = deferToThread(self._sync_soledad)
        d.addCallbacks(self._process_doclist, self._sync_soledad_err)
        return d

    def start_loop(self):
        """
        Starts a loop to fetch mail.
        """
        self._loop = LoopingCall(self.fetch)
        self._loop.start(self._check_period)

    def stop(self):
        """
        Stops the loop that fetches mail.
        """
        if self._loop and self._loop.running is True:
            self._loop.stop()

    def _sync_soledad(self):
        log.msg('syncing soledad...')
        logger.debug('in soledad sync')

        try:
            self._soledad.sync()
            fetched_ts = time.mktime(time.gmtime())
            doclist = self._soledad.get_from_index("just-mail", "*")
            num_mails = len(doclist)
            log.msg("there are %s mails" % (num_mails,))
            leap_events.signal(
                IMAP_FETCHED_INCOMING, str(num_mails), str(fetched_ts))
            leap_events.signal(
                IMAP_UNREAD_MAIL, str(self._inbox.getUnseenCount()))
            return doclist
        except ssl.SSLError as exc:
            logger.warning('SSL Error while syncing soledad: %r' % (exc,))
        except Exception as exc:
            logger.warning('Error while syncing soledad: %r' % (exc,))

    def _sync_soledad_err(self, f):
        log.err("error syncing soledad: %s" % (f.value,))
        return f

    def _process_doclist(self, doclist):
        log.msg('processing doclist')
        if not doclist:
            logger.debug("no docs found")
            return
        num_mails = len(doclist)
        for index, doc in enumerate(doclist):
            logger.debug("processing doc %d of %d: %s" % (
                index, num_mails, doc))
            leap_events.signal(
                IMAP_MSG_PROCESSING, str(index), str(num_mails))
            keys = doc.content.keys()
            if ENC_SCHEME_KEY in keys and ENC_JSON_KEY in keys:

                # XXX should check for _enc_scheme == "pubkey" || "none"
                # that is what incoming mail uses.
<<<<<<< HEAD
                encdata = doc.content[self.ENC_JSON_KEY]
                defer.Deferred(self._decrypt_msg(doc, encdata))
=======
                encdata = doc.content[ENC_JSON_KEY]
                d = defer.Deferred(self._decrypt_msg(doc, encdata))
                d.addCallbacks(self._process_decrypted, log.msg)
>>>>>>> 41090891
            else:
                logger.debug('This does not look like a proper msg.')

    def _decrypt_msg(self, doc, encdata):
        log.msg('decrypting msg')
        key = self._pkey
        try:
            decrdata = (self._keymanager.decrypt(
                encdata, key,
                # XXX get from public method instead
                passphrase=self._soledad._passphrase))
            ok = True
        except Exception as exc:
            logger.warning("Error while decrypting msg: %r" % (exc,))
            decrdata = ""
            ok = False
        leap_events.signal(IMAP_MSG_DECRYPTED, "1" if ok else "0")
        # XXX TODO: defer this properly
        return self._process_decrypted(doc, decrdata)

    def _process_decrypted(self, doc, data):
        """
        Process a successfully decrypted message.

        :param doc: a SoledadDocument instance containing the incoming message
        :type doc: SoledadDocument

        :param data: the json-encoded, decrypted content of the incoming
                     message
        :type data: str

        :param inbox: a open SoledadMailbox instance where this message is
                      to be saved
        :type inbox: SoledadMailbox
        """
        log.msg("processing incoming message!")
        msg = json.loads(data)
        if not isinstance(msg, dict):
            return False
        if not msg.get(self.INCOMING_KEY, False):
            return False
        # ok, this is an incoming message
        rawmsg = msg.get(self.CONTENT_KEY, None)
        if not rawmsg:
            return False
        logger.debug('got incoming message: %s' % (rawmsg,))

        try:
            pgp_beg = "-----BEGIN PGP MESSAGE-----"
            pgp_end = "-----END PGP MESSAGE-----"
            if pgp_beg in rawmsg:
                first = rawmsg.find(pgp_beg)
                last = rawmsg.rfind(pgp_end)
                pgp_message = rawmsg[first:first+last]

                decrdata = (self._keymanager.decrypt(
                    pgp_message, self._pkey,
                    # XXX get from public method instead
                    passphrase=self._soledad._passphrase))
                rawmsg = rawmsg.replace(pgp_message, decrdata)
            # add to inbox and delete from soledad
            self._inbox.addMessage(rawmsg, (self.RECENT_FLAG,))
            leap_events.signal(IMAP_MSG_SAVED_LOCALLY)
            doc_id = doc.doc_id
            self._soledad.delete_doc(doc)
            log.msg("deleted doc %s from incoming" % doc_id)
            leap_events.signal(IMAP_MSG_DELETED_INCOMING)
        except Exception as e:
            logger.error("Problem processing incoming mail: %r" % (e,))<|MERGE_RESOLUTION|>--- conflicted
+++ resolved
@@ -161,14 +161,8 @@
 
                 # XXX should check for _enc_scheme == "pubkey" || "none"
                 # that is what incoming mail uses.
-<<<<<<< HEAD
-                encdata = doc.content[self.ENC_JSON_KEY]
+                encdata = doc.content[ENC_JSON_KEY]
                 defer.Deferred(self._decrypt_msg(doc, encdata))
-=======
-                encdata = doc.content[ENC_JSON_KEY]
-                d = defer.Deferred(self._decrypt_msg(doc, encdata))
-                d.addCallbacks(self._process_decrypted, log.msg)
->>>>>>> 41090891
             else:
                 logger.debug('This does not look like a proper msg.')
 
